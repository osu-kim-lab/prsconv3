'''
This module contains the code and interface for a tool that converts
.tombo.per_read_stats files to CSV files
'''
<<<<<<< HEAD

# pylint: disable=invalid-name,redefined-outer-name,global-statement,import-outside-toplevel


from argparse import RawTextHelpFormatter


DESCRIPTION = '''
This command converts .tombo.per_read_stats files into CSV files.

The user must specify either "--wide" or "--long" when running the command. The
former results in CSV files with one row per read and one column per genomic
position, while the latter results in a CSV file with columns "read_id",
"pos_0b", and "stat"

Because of the way Tombo's Python interface works, the user must also specify a
chromosome, strand, and region of the genome for which he/she wants statistics.
The defaults (bases zero through one billion on the "+" strand of the
"truncated_hiv_rna_genome") are correct for the analysis our team was doing at
the time this tool was written.

Usage Examples:
python prsconv3 per-read-stats --wide tests/files/23456_WT_cellular.tombo.per_read_stats output.csv
python prsconv3 per-read-stats --long tests/file/23456_WT_cellular.tombo.per_read_stats output.csv
'''
=======

# pylint: disable=invalid-name,redefined-outer-name


import os.path
import cli # Module from this directory that defines an argparse parser
>>>>>>> 17ae027b


DESCRIPTION = '''
This command converts .tombo.per_read_stats files into CSV files.

As with some other commands in this package, the user must specify either
"--wide" or "--long" when running the command. The former results in CSV files
with one row per read and one column per genomic position, while the latter
results in a CSV file with columns "read_id", "pos_0b", and "stat"

Because of the way Tombo's Python interface works, the user must also specify a
chromosome, strand, and region of the genome for which he/she wants statistics.
The defaults (bases zero through one billion on the "+" strand of the
"truncated_hiv_rna_genome") are correct for the analysis our team was doing at
the time this tool was written.

Usage Examples:
python prsconv3 per-read-stats --wide tests/files/23456_WT_cellular.tombo.per_read_stats output.csv
python prsconv3 per-read-stats --long tests/file/23456_WT_cellular.tombo.per_read_stats output.csv
'''


def register(subparsers):
    '''
    Register a subparser with the provided subparsers object
    '''
    parser = subparsers.add_parser('per-read-stats', description=DESCRIPTION,
<<<<<<< HEAD
                        help='.tombo.per_read_stats files',
                        formatter_class=RawTextHelpFormatter)

    parser.add_argument('input_filepath', help='Path of the .tombo.per_read_stats '
                        + 'file to read', metavar='PRS-FILEPATH', type=str)

    parser.add_argument('output_filepath', help='Path of the CSV file to be '
                        + 'written (including the .csv extension)',
                        metavar='OUTPUT-FILEPATH', type=str)

    grp = parser.add_mutually_exclusive_group(required=True)
    grp.add_argument('--wide', help='output wide-format data, with a row for '
                     'each read and a column for each nucleotide position',
                     action='store_true')
    grp.add_argument('--long', help='output long-format data, with columns '
                     '"read_id", "pos_0b", and "stat"',
                     action='store_true')
=======
                        help='.tombo.per_read_stats files')

    parser.add_argument('input-filepath', help='Path of the .tombo.per_read_stats '
                        + 'file to read', metavar='PRS-FILEPATH', type=str)

    parser.add_argument('output-filepath', help='Path of the CSV file to be '
                        + 'written (including the .csv extension)',
                        metavar='OUTPUT-FILEPATH', type=str)

    grp = parser.add_mutually_exclusive_group(require=True)
    grp.add_argument('--wide', help='output wide-format data, with a row for '
                        'each read and a column for each nucleotide position')
    grp.add_argument('--long', help='output long-format data, with columns '
                        '"read_id", "pos_0b", and "stat"')
>>>>>>> 17ae027b

    parser.add_argument('--chromosome', help='Name of the chromosome for '
                        + 'which to give statistics (DEFAULT: '
                        + '"truncated_hiv_rna_genome")', metavar='CHROMOSOME',
                        default='truncated_hiv_rna_genome', type=str)

    parser.add_argument('--strand', help='Either "+" or "-" (DEFAULT: "+")',
                        metavar='STRAND', default='+', type=str)

    parser.add_argument('--start', help='Beginning of the genomic region for '
                        'which you want statistics (DEFAULT: 0)',
                        metavar='START', default=0, type=int)

    parser.add_argument('--end', help='End of the genomic region for which you '
                        + 'want statistics (DEFAULT: 1,000,000,000)',
                        metavar='END', default=10**9, type=int)


def recarray_to_df(recarray):
    '''Convert record array output from tombo.tombo_stats.PerReadStatistics
    into a one-column pandas dataframe with a two-level index ['read_id',
    'pos_0b'] named "stat"'''

    global pd
    import pandas as pd

    return (
        pd.DataFrame(recarray)
        .rename({'pos': 'pos_0b'}, axis=1)
        .set_index(['read_id', 'pos_0b'])
        .rename_axis('stat', axis=1)
    )


def df_to_csv(series, output_path, wide_or_long):
    '''Print dataframe output from recarray_to_series to a CSV file at output_path.

    If wide_to_long == 'wide', the output CSV will have a row for every read and
    a column for every position. Otherwise, if wide_to_long == 'long', the
    output will be a three-column CSV file.
    '''
    if wide_or_long == 'wide':
        # The three operations below that involve 'stat_level' are just to delete
        # extraneous labelling information from the table before we export to CSV
        (
            series
            .rename_axis('stat_level', axis=1)
            .unstack('pos_0b')
            .stack('stat_level')
            .reset_index('stat_level', drop=True)
            .to_csv(output_path)
        )
    elif wide_or_long == 'long':
        series.to_csv(output_path)
    else:
        raise NotImplementedError(
            f'"{wide_or_long}" not valid. Supported options: "wide" and "long"')


def run(args):
    '''This subroutine is called when the user selects the "fasta" module
    from the command line.'''

    from tombo import tombo_helper, tombo_stats

    wide_or_long = 'wide' if args.wide else 'long'

    reg = tombo_helper.intervalData(
        chrm=args.chromosome,
        start=args.start,
        end=args.end,
        strand=args.strand,
    )
    prs_recarray = (
        tombo_stats.PerReadStats(args.input_filepath)
        .get_region_per_read_stats(reg)
    )
    df = recarray_to_df(prs_recarray)
    df_to_csv(df, wide_or_long=wide_or_long, output_path=args.output_filepath)<|MERGE_RESOLUTION|>--- conflicted
+++ resolved
@@ -2,7 +2,6 @@
 This module contains the code and interface for a tool that converts
 .tombo.per_read_stats files to CSV files
 '''
-<<<<<<< HEAD
 
 # pylint: disable=invalid-name,redefined-outer-name,global-statement,import-outside-toplevel
 
@@ -28,14 +27,6 @@
 python prsconv3 per-read-stats --wide tests/files/23456_WT_cellular.tombo.per_read_stats output.csv
 python prsconv3 per-read-stats --long tests/file/23456_WT_cellular.tombo.per_read_stats output.csv
 '''
-=======
-
-# pylint: disable=invalid-name,redefined-outer-name
-
-
-import os.path
-import cli # Module from this directory that defines an argparse parser
->>>>>>> 17ae027b
 
 
 DESCRIPTION = '''
@@ -63,7 +54,6 @@
     Register a subparser with the provided subparsers object
     '''
     parser = subparsers.add_parser('per-read-stats', description=DESCRIPTION,
-<<<<<<< HEAD
                         help='.tombo.per_read_stats files',
                         formatter_class=RawTextHelpFormatter)
 
@@ -81,22 +71,6 @@
     grp.add_argument('--long', help='output long-format data, with columns '
                      '"read_id", "pos_0b", and "stat"',
                      action='store_true')
-=======
-                        help='.tombo.per_read_stats files')
-
-    parser.add_argument('input-filepath', help='Path of the .tombo.per_read_stats '
-                        + 'file to read', metavar='PRS-FILEPATH', type=str)
-
-    parser.add_argument('output-filepath', help='Path of the CSV file to be '
-                        + 'written (including the .csv extension)',
-                        metavar='OUTPUT-FILEPATH', type=str)
-
-    grp = parser.add_mutually_exclusive_group(require=True)
-    grp.add_argument('--wide', help='output wide-format data, with a row for '
-                        'each read and a column for each nucleotide position')
-    grp.add_argument('--long', help='output long-format data, with columns '
-                        '"read_id", "pos_0b", and "stat"')
->>>>>>> 17ae027b
 
     parser.add_argument('--chromosome', help='Name of the chromosome for '
                         + 'which to give statistics (DEFAULT: '
