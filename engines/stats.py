'''
This module contains the code and interface to convert .tombo.stats files to CSV
files

Chris Kimmel
7-14-2021
chris.kimmel@live.com
'''

# pylint: disable=invalid-name,global-statement,import-outside-toplevel


from argparse import RawTextHelpFormatter


DESCRIPTION = '''
Convert .tombo.stats files to CSV files

The output CSV file will have columns named "pos_0b", "chrm", "strand",
"damp_frac", and "frac". Additional columns may be present if other statistics
are stored in the statistics file.

Usage Examples:
python prsconv3 stats tests/files/stats/23456_WT_cellular.tombo.stats 23456_WT_cellular.csv
'''

DESCRIPTION = '''
Convert .tombo.stats files to CSV files

The output CSV file will have columns named "pos_0b", "chrm", "strand",
"damp_frac", and "frac". Additional columns may be present if other statistics
are stored in the statistics file.

Usage Examples:
python prsconv3 stats tests/files/stats/23456_WT_cellular.tombo.stats 23456_WT_cellular.csv
'''


def register(subparsers):
    '''Add a subcommand to the given subparsers object. The subcommand will
    expose the functionality of this module via the command-line.
    '''
    parser = subparsers.add_parser('stats', help='.tombo.stats files',
<<<<<<< HEAD
                        description=DESCRIPTION,
                        formatter_class=RawTextHelpFormatter)

    parser.add_argument('input_filepath', help='Path of the .tombo.stats '
                        + 'file', metavar='STATS-FILEPATH', type=str)

    parser.add_argument('output_filepath', help='Path of the CSV file to be '
=======
                        description=DESCRIPTION)

    parser.add_argument('input-filepath', help='Path of the .tombo.stats '
                        + 'file', metavar='STATS-FILEPATH', type=str)

    parser.add_argument('output-filepath', help='Path of the CSV file to be '
>>>>>>> 17ae027b
                        + 'written (including the .csv extension)',
                        metavar='OUTPUT-FILEPATH', type=str)


def stats_to_df(stats_path):
    '''Open a Tombo statistics file and return it as a pandas DataFrame'''

    global TomboStats, pd
    from tombo.tombo_stats import TomboStats
    import pandas as pd

    ts = TomboStats(stats_path)
    assert ts.is_model_stats, "This appears not to be a ModelStats object. "\
        "It's probably a LevelStats object instead. This module was only tested "\
        "on Tombo statistics files produced by tombo "\
        "model_sample_compare."
    to_concat = []
    for chrm, strand, start, end, block_stats in ts: # pylint: disable=unused-variable

        # Correct for the fact that Tombo stores damp_frac and frac upside
        # down in ModelStats:
        for col in ['damp_frac', 'frac']:
            block_stats[col] = 1 - block_stats[col]
        # I believe every .tombo.stats file contains damp_frac and frac columns
        # due to the weirdness of Tombo's internals, so there's no risk of an
        # IndexError.

        to_concat.append(
            pd.DataFrame(block_stats).assign(chrm=chrm, strand=strand)
        )

    return pd.concat(to_concat).rename({'pos': 'pos_0b'}, axis=1)


def run(args):
    '''This subroutine is called when the user selects the "stats" module
    from the command line.'''

    MESS = '''Support for .tombo.stats files is still experimental.

    This module was designed to work with Tombo ModelStats objects.  I have not
    tested it on Tombo LevelStats objects.'''

    df = stats_to_df(args.input_filepath)
    df.to_csv(args.output_filepath, index=False)<|MERGE_RESOLUTION|>--- conflicted
+++ resolved
@@ -41,7 +41,6 @@
     expose the functionality of this module via the command-line.
     '''
     parser = subparsers.add_parser('stats', help='.tombo.stats files',
-<<<<<<< HEAD
                         description=DESCRIPTION,
                         formatter_class=RawTextHelpFormatter)
 
@@ -49,14 +48,6 @@
                         + 'file', metavar='STATS-FILEPATH', type=str)
 
     parser.add_argument('output_filepath', help='Path of the CSV file to be '
-=======
-                        description=DESCRIPTION)
-
-    parser.add_argument('input-filepath', help='Path of the .tombo.stats '
-                        + 'file', metavar='STATS-FILEPATH', type=str)
-
-    parser.add_argument('output-filepath', help='Path of the CSV file to be '
->>>>>>> 17ae027b
                         + 'written (including the .csv extension)',
                         metavar='OUTPUT-FILEPATH', type=str)
 
